"""
Fightcade API client implementation.
"""
from typing import Dict, Tuple, Optional, Any, List
import cloudscraper
import time
from .config import settings
from .cache import PlayerCache, ReplayCache
from .logger import setup_logging

logger = setup_logging()

class FightcadeAPI:
    def __init__(self):
        """Initialize the API client."""
        self.scraper = cloudscraper.create_scraper()
        self.player_cache = PlayerCache()
        self.replay_cache = ReplayCache()
        self._init_delayed = False
    
    def _ensure_initialized(self):
        """Ensure API is initialized before making requests."""
        if not self._init_delayed:
            self.scraper = self._init_scraper()
            self._init_session()
            self._init_delayed = True
    
    def _init_scraper(self) -> cloudscraper.CloudScraper:
        """Initialize cloudscraper with robust settings."""
        scraper = cloudscraper.create_scraper(
            browser={
                'browser': 'chrome',
                'platform': 'windows',
                'mobile': False
            },
            debug=settings.DEBUG
        )
        
        # Add headers
        headers = settings.BROWSER_HEADERS.copy()
        headers['User-Agent'] = settings.USER_AGENT
        scraper.headers.update(headers)
        
        return scraper
    
    def _init_session(self) -> None:
        """Initialize session by visiting the main page."""
        try:
            response = self.scraper.get('https://www.fightcade.com/')
            response.raise_for_status()
            logger.info("Session initialized successfully", 
                       status_code=response.status_code)
        except Exception as e:
            logger.error("Failed to initialize session", 
                        error=str(e))
            raise
    
    def _make_request(self, method: str, endpoint: str, data: Dict = None, params: Dict = None, max_retries: int = 3) -> Dict:
        """Make a request to the Fightcade API with retries."""
        self._ensure_initialized()  # Initialize only when needed
        retry_count = 0
        last_error = None
        
        while retry_count < max_retries:
            try:
                response = self.scraper.request(method, settings.BASE_URL + endpoint, json=data, params=params)
                response.raise_for_status()
                return response.json()
            
            except Exception as e:
                last_error = e
                retry_count += 1
                logger.warning("Request retry attempt failed", 
                             attempt=retry_count, 
                             error=str(e))
                time.sleep(settings.ERROR_DELAY)
        
        logger.error("Request failed after maximum retries", 
                    max_retries=max_retries, 
                    final_error=str(last_error))
        raise last_error
    
    def get_user(self, username: str) -> Dict:
        """Get user information."""
        data = {
            "req": "getuser",
            "username": username
        }
        
        logger.info("Fetching user information", username=username)
        return self._make_request("POST", "", data=data)
    
    def search_rankings(self, offset: int = 0, limit: int = None) -> Dict:
        """Search rankings with pagination."""
        if limit is None:
            limit = settings.BATCH_SIZE
            
        data = {
            "req": "searchrankings",
            "offset": offset,
            "limit": limit,
            "gameid": settings.GAME_ID,
            "byElo": True,
            "recent": True
        }
        
        logger.info("Searching rankings", 
                   offset=offset, 
                   limit=limit)
        return self._make_request("POST", "", data=data)
    
    def search_player(self, username: str, progress_callback=None) -> Tuple[Optional[Dict], int]:
        """Search for a player using cache and API calls with parallel processing."""
        from concurrent.futures import ThreadPoolExecutor, as_completed
        import threading
        from .replay_stats import ReplayStats
        
        self._ensure_initialized()
        if not username:
            raise ValueError("Player name cannot be empty")
        
        def update_progress(message: str, username: str) -> None:
            """Update progress with logging."""
            if progress_callback:
                progress_callback(message, username)
            logger.info("Search progress update", message=message, username=username)
        
        try:
            # First check if player exists
            update_progress("Checking if player exists...", username)
            user_data = self.get_user(username)
            
            if user_data.get('res') != 'OK':
                update_progress("Player not found", username)
                return None, 0
            
<<<<<<< HEAD
            update_progress("Player found, searching for ranking...", username)
            
            # Check cache first
            cached_player, start_offset = self.cache.search_player(username)
=======
            # Get the total number of ranked matches for this player
            game_info = user_data.get('user', {}).get('gameinfo', {}).get('kof2002', {})
            total_ranked_matches = game_info.get('num_matches', 0)
            
            update_progress("Player found, searching for ranking...")
            
            # Check cache first
            cached_player, start_offset = self.player_cache.search_player(username)
            if cached_player:
                update_progress(f"Found player in cache at rank {start_offset + 1}")
                
                # Get player replays and calculate stats
                update_progress(f"Fetching {total_ranked_matches} replays...")
                replays = self.get_all_player_replays(
                    username, 
                    max_replays=total_ranked_matches,
                    progress_callback=progress_callback
                )
                if replays:
                    stats = ReplayStats()
                    replay_stats = stats.calculate_stats(replays, username)
                    if replay_stats:
                        cached_player['replay_stats'] = replay_stats
                
                return cached_player, start_offset
            
            # Thread-safe variables
>>>>>>> e31c4518
            found_player = None
            found_offset = None
            
<<<<<<< HEAD
            if cached_player:
                update_progress(f"Found player in cache at rank {start_offset + 1}", username)
                found_player = cached_player
                found_offset = start_offset
            else:
                # Thread-safe variables
                search_complete = threading.Event()
                
                def search_batch(start_offset: int, batch_number: int) -> Optional[Tuple[Dict, int]]:
                    """Search a batch of players."""
                    if search_complete.is_set():
                        return None
                        
                    try:
                        current_page = (start_offset // settings.BATCH_SIZE) + 1
                        update_progress(f"Searching page {current_page}...", username)
                        
                        response = self.search_rankings(start_offset)
                        if response.get('res') != 'OK':
                            if 'rate' in str(response.get('error', '')).lower():
                                time.sleep(settings.RATE_LIMIT_DELAY)
                                return None
                            return None
                        
                        players = response.get('results', {}).get('results', [])
                        if not players:
                            return None
                        
                        # Add to cache
                        self.cache.add_players(players, start_offset)
                        
                        # Check this batch
                        for i, player in enumerate(players):
                            if search_complete.is_set():
                                return None
                            if player.get('name', '').lower() == username.lower():
                                return (player, start_offset + i)
                        
                        time.sleep(settings.REQUEST_DELAY)
=======
            def search_batch(start_offset: int, batch_number: int) -> Optional[Tuple[Dict, int]]:
                """Search a batch of players."""
                if search_complete.is_set():
                    return None
                
                try:
                    current_page = (start_offset // settings.BATCH_SIZE) + 1
                    update_progress(f"Searching page {current_page}...")
                    
                    response = self.search_rankings(start_offset)
                    if response.get('res') != 'OK':
                        if 'rate' in str(response.get('error', '')).lower():
                            time.sleep(settings.RATE_LIMIT_DELAY)
>>>>>>> e31c4518
                        return None
                        
                    except Exception as e:
                        logger.error("Batch search failed", 
                                   batch=batch_number, 
                                   error=str(e))
                        return None
                
                # Calculate batches for parallel processing
                max_workers = 5  # Maximum concurrent requests
                batch_size = settings.BATCH_SIZE
                total_batches = settings.MAX_SEARCH_OFFSET // batch_size
                
                update_progress(f"Starting parallel search with {max_workers} workers...", username)
                
                with ThreadPoolExecutor(max_workers=max_workers) as executor:
                    # Submit all batches
                    future_to_batch = {
                        executor.submit(search_batch, i * batch_size, i): i 
                        for i in range(total_batches)
                    }
                    
<<<<<<< HEAD
                    # Process completed futures
                    for future in as_completed(future_to_batch):
                        result = future.result()
                        if result:
                            found_player, found_offset = result
                            search_complete.set()
                            break
=======
                    # Add to cache
                    self.player_cache.add_players(players, start_offset)
                    
                    # Check this batch
                    for i, player in enumerate(players):
                        if search_complete.is_set():
                            return None
                        if player.get('name', '').lower() == username.lower():
                            return (player, start_offset + i)
                    
                    time.sleep(settings.REQUEST_DELAY)
                    return None
                    
                except Exception as e:
                    logger.error("Batch search failed", 
                               batch=batch_number, 
                               error=str(e))
                    return None
>>>>>>> e31c4518
            
            if not found_player:
                update_progress("Player not found in rankings", username)
                return None, 0
            
            # Initialize replay loading state
            if 'gameinfo' not in found_player:
                found_player['gameinfo'] = {}
            if settings.GAME_ID not in found_player['gameinfo']:
                found_player['gameinfo'][settings.GAME_ID] = {}
            found_player['gameinfo'][settings.GAME_ID]['replays_loaded'] = False
            
            # Now fetch replays and calculate statistics
            update_progress("Fetching replay data...", username)
            replays = self.get_all_player_replays(username, lambda msg, username: update_progress(msg, username))
            
<<<<<<< HEAD
            if replays:
                update_progress("Calculating statistics...", username)
                # Calculate replay statistics
                stats_calculator = ReplayStats()
                stats = stats_calculator.calculate_stats(replays, username)
                if stats:
                    game_info = found_player['gameinfo'][settings.GAME_ID]
                    game_info.update({
                        'num_matches': stats['total_matches'],
                        'wins': stats['wins'],
                        'losses': stats['losses'],
                        'win_rate': stats['win_rate'],
                        'replays_loaded': True  # Mark replays as loaded
                    })
=======
            if found_player:
                rank = found_offset + 1
                update_progress(f"Found player at rank {rank}")
                
                # Get player replays and calculate stats
                update_progress("Fetching player replays...")
                replays = self.get_player_replays(username)
                if replays and replays.get('res') == 'OK':
                    replay_results = replays.get('results', {}).get('results', [])
                    stats = ReplayStats()
                    replay_stats = stats.calculate_stats(replay_results, username)
                    if replay_stats:
                        found_player['replay_stats'] = replay_stats
                
                return found_player, found_offset
>>>>>>> e31c4518
            
            update_progress("Search complete", username)
            return found_player, found_offset
            
        except Exception as e:
            logger.error("Search failed", error=str(e))
            update_progress(f"Error: {str(e)}", username)
            return None, 0
    
    def get_rankings(self, offset: int = 0, limit: int = None) -> List[Dict]:
        """
        Get rankings for the specified offset and limit.
        
        Args:
            offset: Starting position (0-based)
            limit: Number of players to fetch (defaults to BATCH_SIZE)
        """
        try:
            if offset >= settings.MAX_SEARCH_OFFSET:
                logger.warning("max_offset_reached", offset=offset)
                return []

            # Use default batch size if no limit specified
            if limit is None:
                limit = settings.BATCH_SIZE
                
            # Ensure limit doesn't exceed maximum batch size
            limit = min(limit, settings.BATCH_SIZE)

            logger.info("fetching_rankings", offset=offset, limit=limit)
            
            # Use the search_rankings method which has the correct endpoint
            response = self.search_rankings(offset, limit)
            
            if response and response.get('res') == 'OK':
                results = response.get('results', {}).get('results', [])
                if isinstance(results, list):
                    return results
                logger.warning("invalid_rankings_data", data=response)
                return []
            
            logger.error("rankings_fetch_failed", response=response)
            return []
            
        except Exception as e:
            logger.error("rankings_fetch_error", offset=offset, limit=limit, error=str(e))
            return []
<<<<<<< HEAD
    
    def get_player_replays(self, username: str, offset: int = 0, limit: int = 15) -> Dict:
=======

    def get_player_replays(self, username: str, offset: int = 0, limit: int = 100) -> Dict:
>>>>>>> e31c4518
        """Get player replay information."""
        data = {
            "req": "searchquarks",
            "username": username,
            "offset": offset,
            "limit": limit,
<<<<<<< HEAD
            "channel": settings.GAME_CHANNEL  # Use the correct channel ID for replay search
=======
            "gameid": settings.GAME_ID  # Use game ID instead of channel name
>>>>>>> e31c4518
        }
        
        logger.info("Fetching player replays", 
                   username=username,
                   offset=offset,
                   limit=limit,
<<<<<<< HEAD
                   channel=settings.GAME_CHANNEL)
=======
                   gameid=settings.GAME_ID)
>>>>>>> e31c4518
        
        response = self._make_request("POST", "", data=data)
        
        if response.get('res') == 'OK':
            results = response.get('results', {}).get('results', [])
            logger.info("Replay fetch response", 
                       username=username,
                       total_replays=len(results),
                       has_results=bool(results))
        
        return response
<<<<<<< HEAD
    
    def get_all_player_replays(self, username: str, progress_callback=None) -> List[Dict]:
=======

    def get_all_player_replays(self, username: str, max_replays: int = None, progress_callback=None) -> List[Dict]:
>>>>>>> e31c4518
        """Get all available replays for a player with parallel processing."""
        from concurrent.futures import ThreadPoolExecutor, as_completed
        import threading
        
<<<<<<< HEAD
        all_replays = []
        search_complete = threading.Event()
=======
        if max_replays is None:
            max_replays = settings.MAX_REPLAY_OFFSET
>>>>>>> e31c4518
        
        def update_progress(message: str, username: str) -> None:
            """Update progress with logging."""
            if progress_callback:
<<<<<<< HEAD
                progress_callback(message, username)
            logger.info("Replay progress update", message=message, username=username)
        
        def fetch_batch(start_offset: int, batch_number: int) -> Optional[List[Dict]]:
            """Fetch a batch of replays."""
=======
                progress_callback(message)
            logger.info("Replay fetch progress", 
                       username=username,
                       message=message)
        
        # Check if we have cached data
        cached_data = self.replay_cache.get_player_replays(username)
        if cached_data:
            cached_replays = cached_data['replays']
            cached_total = cached_data['total_matches']
            cached_at = cached_data['cached_at']
            
            # Get current total matches to see if we need to fetch new ones
            try:
                response = self.get_player_info(username)
                if response.get('res') != 'OK':
                    logger.warning("Failed to get current player info, using cached data",
                                username=username)
                    return cached_replays[:max_replays]
                
                current_total = response.get('results', {}).get('num_matches', 0)
                
                # If no new matches, return cached data
                if current_total <= cached_total:
                    logger.info("Using cached replays - no new matches",
                              username=username,
                              cached_matches=cached_total,
                              current_matches=current_total)
                    return cached_replays[:max_replays]
                
                # We need to fetch only the new replays
                new_matches = current_total - cached_total
                logger.info("Fetching new replays",
                          username=username,
                          new_matches=new_matches,
                          cached_matches=cached_total)
                
                # Fetch new replays
                update_progress(f"Fetching {new_matches} new replays...", username)
                new_replays = []
                search_complete = threading.Event()
                
                def fetch_batch(start_offset: int, batch_number: int) -> Optional[List[Dict]]:
                    if search_complete.is_set():
                        return None
                    
                    try:
                        response = self.get_player_replays(
                            username,
                            offset=start_offset,
                            limit=settings.REPLAY_BATCH_SIZE
                        )
                        
                        if response.get('res') != 'OK':
                            if 'rate' in str(response.get('error', '')).lower():
                                time.sleep(settings.RATE_LIMIT_DELAY)
                            return None
                        
                        results = response.get('results', {}).get('results', [])
                        if not results:
                            search_complete.set()
                            return None
                        
                        return results
                        
                    except Exception as e:
                        logger.error("Batch fetch failed", 
                                   batch=batch_number, 
                                   error=str(e))
                        return None
                
                # Calculate batches needed for new matches
                total_batches = (new_matches + settings.REPLAY_BATCH_SIZE - 1) // settings.REPLAY_BATCH_SIZE
                
                with ThreadPoolExecutor(max_workers=5) as executor:
                    futures = []
                    for batch_num in range(total_batches):
                        if search_complete.is_set():
                            break
                        
                        start_offset = batch_num * settings.REPLAY_BATCH_SIZE
                        if start_offset >= new_matches:
                            break
                            
                        futures.append(
                            executor.submit(fetch_batch, start_offset, batch_num)
                        )
                        time.sleep(settings.REQUEST_DELAY)
                    
                    for future in as_completed(futures):
                        if search_complete.is_set():
                            break
                            
                        result = future.result()
                        if result:
                            new_replays.extend(result)
                            
                            if len(new_replays) >= new_matches:
                                search_complete.set()
                                new_replays = new_replays[:new_matches]
                                break
                
                # Combine new replays with cached ones
                all_replays = new_replays + cached_replays
                
                # Update cache with combined replays
                self.replay_cache.cache_player_replays(username, all_replays, current_total)
                
                logger.info("Combined replays",
                          username=username,
                          new_count=len(new_replays),
                          total_count=len(all_replays))
                
                return all_replays[:max_replays]
                
            except Exception as e:
                logger.error("Error checking for new replays",
                           username=username,
                           error=str(e))
                return cached_replays[:max_replays]
        
        # No cached data, fetch all replays
        update_progress("Fetching all replays...", username)
        all_replays = []
        search_complete = threading.Event()
        
        def fetch_batch(start_offset: int, batch_number: int) -> Optional[List[Dict]]:
>>>>>>> e31c4518
            if search_complete.is_set():
                return None
                
            try:
<<<<<<< HEAD
                update_progress(f"Fetching replay batch {batch_number + 1}...", username)
                
                response = self.get_player_replays(username, start_offset, settings.REPLAY_BATCH_SIZE)
                
                if response.get('res') != 'OK':
                    logger.error("Failed to fetch replays", 
                               username=username,
                               batch=batch_number,
                               error=response.get('error'))
=======
                response = self.get_player_replays(
                    username,
                    offset=start_offset,
                    limit=settings.REPLAY_BATCH_SIZE
                )
                
                if response.get('res') != 'OK':
>>>>>>> e31c4518
                    if 'rate' in str(response.get('error', '')).lower():
                        time.sleep(settings.RATE_LIMIT_DELAY)
                    return None
                
<<<<<<< HEAD
                replays = response.get('results', {}).get('results', [])
                logger.info("Batch replay results", 
                           username=username,
                           batch=batch_number,
                           total_replays=len(replays))
                
                if not replays:
                    search_complete.set()
                    return None
                
                # Filter replays for KOF 2002
                kof_replays = [r for r in replays if r.get('channelname') == settings.GAME_CHANNEL]
                logger.info("Filtered KOF replays", 
                           username=username,
                           batch=batch_number,
                           total_kof_replays=len(kof_replays))
                
                time.sleep(settings.REQUEST_DELAY)
                return kof_replays if kof_replays else None
                
            except Exception as e:
                logger.error("Batch fetch failed", 
                           batch=batch_number, 
                           error=str(e))
                return None
        
        # Calculate batches for parallel processing
        max_workers = settings.MAX_REPLAY_WORKERS
        total_batches = settings.MAX_REPLAY_REQUESTS
        
        update_progress(f"Starting parallel replay fetch with {max_workers} workers...", username)
        
        with ThreadPoolExecutor(max_workers=max_workers) as executor:
            # Submit all batches
            future_to_batch = {
                executor.submit(fetch_batch, i * settings.REPLAY_BATCH_SIZE, i): i 
                for i in range(total_batches)
            }
            
            # Process completed futures
            for future in as_completed(future_to_batch):
                if search_complete.is_set():
                    break
                    
                batch_replays = future.result()
                if batch_replays:
                    all_replays.extend(batch_replays)
        
        update_progress(f"Found {len(all_replays)} replays", username)
        return all_replays
=======
                results = response.get('results', {}).get('results', [])
                if not results:
                    search_complete.set()
                    return None
                
                return results
                
            except Exception as e:
                logger.error("Batch fetch failed", 
                           batch=batch_number,
                           error=str(e))
                return None
        
        try:
            # Get total matches for the player
            response = self.get_player_info(username)
            if response.get('res') != 'OK':
                return []
            
            total_matches = response.get('results', {}).get('num_matches', 0)
            total_batches = (min(total_matches, max_replays) + settings.REPLAY_BATCH_SIZE - 1) // settings.REPLAY_BATCH_SIZE
            
            update_progress(f"Fetching {total_batches} batches of replays...", username)
            
            with ThreadPoolExecutor(max_workers=5) as executor:
                futures = []
                for batch_num in range(total_batches):
                    if search_complete.is_set():
                        break
                    
                    start_offset = batch_num * settings.REPLAY_BATCH_SIZE
                    if start_offset >= max_replays:
                        break
                        
                    futures.append(
                        executor.submit(fetch_batch, start_offset, batch_num)
                    )
                    time.sleep(settings.REQUEST_DELAY)
                
                for future in as_completed(futures):
                    if search_complete.is_set():
                        break
                        
                    result = future.result()
                    if result:
                        all_replays.extend(result)
                        
                        if len(all_replays) >= max_replays:
                            search_complete.set()
                            all_replays = all_replays[:max_replays]
                            break
            
            # Cache the fetched replays
            if all_replays:
                self.replay_cache.cache_player_replays(username, all_replays, total_matches)
            
            logger.info("Replay fetch complete", 
                       username=username,
                       total_replays=len(all_replays))
            
            return all_replays
            
        except Exception as e:
            logger.error("Error fetching replays", 
                        username=username,
                        error=str(e))
            return all_replays

class ReplayStats:
    """Calculate statistics from replay data."""
    
    def __init__(self):
        """Initialize the replay stats calculator."""
        self.total_matches = 0
        self.wins = 0
        self.losses = 0
        self.win_rate = 0.0
        
    def calculate_stats(self, replays: List[Dict], username: str) -> Optional[Dict]:
        """Calculate statistics from replay data."""
        if not replays:
            logger.warning("No replays provided for statistics calculation")
            return {
                'total_matches': 0,
                'wins': 0,
                'losses': 0,
                'win_rate': 0.0
            }
            
        try:
            self._process_replays(replays, username)
            return self._compile_stats()
        except Exception as e:
            logger.error(f"Error calculating replay stats: {str(e)}")
            return None
            
    def _process_replays(self, replays: List[Dict], username: str) -> None:
        """Process replay data to calculate statistics."""
        for replay in replays:
            try:
                # Get player information from the replay
                players = replay.get('players', [])
                if len(players) != 2:
                    logger.warning(f"Skipping replay with invalid player count: {len(players)}")
                    continue
                
                # Find which player is the one we're looking for
                player_data = None
                opponent_data = None
                for i, player in enumerate(players):
                    if player.get('name', '').lower() == username.lower():
                        player_data = player
                        opponent_data = players[1 - i]  # Get the other player
                        break
                
                if not player_data or not opponent_data:
                    logger.warning("Player data not found in replay")
                    continue
                
                # Get the number of matches and scores
                total_matches = replay.get('num_matches', 0)
                ranked_matches = replay.get('ranked', 0)
                player_wins = player_data.get('score', 0)
                opponent_wins = opponent_data.get('score', 0)
                
                # Skip invalid data
                if total_matches <= 0 or player_wins < 0 or opponent_wins < 0:
                    logger.warning(f"Invalid match data: total={total_matches}, wins={player_wins}, opponent_wins={opponent_wins}")
                    continue
                
                # Verify the scores add up to total matches
                if player_wins + opponent_wins != total_matches:
                    logger.warning(f"Score mismatch: total={total_matches}, wins={player_wins}, opponent_wins={opponent_wins}")
                    continue
                
                # Only count ranked matches
                if ranked_matches > 0:
                    # Calculate ranked wins and losses ensuring they sum to ranked_matches
                    if total_matches == ranked_matches:
                        # If all matches are ranked, use exact scores
                        ranked_wins = player_wins
                        ranked_losses = opponent_wins
                    else:
                        # Calculate proportional wins and losses
                        ranked_ratio = ranked_matches / total_matches
                        ranked_wins = round(player_wins * ranked_ratio)
                        # Ensure total matches is correct by calculating losses as difference
                        ranked_losses = ranked_matches - ranked_wins
                    
                    self.wins += ranked_wins
                    self.losses += ranked_losses
                    self.total_matches += ranked_matches
                
            except Exception as e:
                logger.error(f"Error processing replay: {str(e)}")
                continue
                
        # Calculate win rate if there are matches
        if self.total_matches > 0:
            self.win_rate = (self.wins / self.total_matches) * 100.0
            
    def _compile_stats(self) -> Dict:
        """Compile the calculated statistics into a dictionary."""
        return {
            'total_matches': self.total_matches,
            'wins': self.wins,
            'losses': self.losses,
            'win_rate': round(self.win_rate, 2)  # Store as percentage
        }
>>>>>>> e31c4518
<|MERGE_RESOLUTION|>--- conflicted
+++ resolved
@@ -134,12 +134,6 @@
                 update_progress("Player not found", username)
                 return None, 0
             
-<<<<<<< HEAD
-            update_progress("Player found, searching for ranking...", username)
-            
-            # Check cache first
-            cached_player, start_offset = self.cache.search_player(username)
-=======
             # Get the total number of ranked matches for this player
             game_info = user_data.get('user', {}).get('gameinfo', {}).get('kof2002', {})
             total_ranked_matches = game_info.get('num_matches', 0)
@@ -167,18 +161,60 @@
                 return cached_player, start_offset
             
             # Thread-safe variables
->>>>>>> e31c4518
             found_player = None
             found_offset = None
             
-<<<<<<< HEAD
-            if cached_player:
-                update_progress(f"Found player in cache at rank {start_offset + 1}", username)
-                found_player = cached_player
-                found_offset = start_offset
-            else:
-                # Thread-safe variables
-                search_complete = threading.Event()
+            def search_batch(start_offset: int, batch_number: int) -> Optional[Tuple[Dict, int]]:
+                """Search a batch of players."""
+                if search_complete.is_set():
+                    return None
+                
+                try:
+                    current_page = (start_offset // settings.BATCH_SIZE) + 1
+                    update_progress(f"Searching page {current_page}...")
+                    
+                    response = self.search_rankings(start_offset)
+                    if response.get('res') != 'OK':
+                        if 'rate' in str(response.get('error', '')).lower():
+                            time.sleep(settings.RATE_LIMIT_DELAY)
+                        return None
+                    
+                    players = response.get('results', {}).get('results', [])
+                    if not players:
+                        return None
+                    
+                    # Add to cache
+                    self.player_cache.add_players(players, start_offset)
+                    
+                    # Check this batch
+                    for i, player in enumerate(players):
+                        if search_complete.is_set():
+                            return None
+                        if player.get('name', '').lower() == username.lower():
+                            return (player, start_offset + i)
+                    
+                    time.sleep(settings.REQUEST_DELAY)
+                    return None
+                    
+                except Exception as e:
+                    logger.error("Batch search failed", 
+                               batch=batch_number, 
+                               error=str(e))
+                    return None
+            
+            # Calculate batches for parallel processing
+            max_workers = 5  # Maximum concurrent requests
+            batch_size = settings.BATCH_SIZE
+            total_batches = settings.MAX_SEARCH_OFFSET // batch_size
+            
+            update_progress(f"Starting parallel search with {max_workers} workers...")
+            
+            with ThreadPoolExecutor(max_workers=max_workers) as executor:
+                # Submit all batches
+                future_to_batch = {
+                    executor.submit(search_batch, i * batch_size, i): i 
+                    for i in range(total_batches)
+                }
                 
                 def search_batch(start_offset: int, batch_number: int) -> Optional[Tuple[Dict, int]]:
                     """Search a batch of players."""
@@ -211,21 +247,6 @@
                                 return (player, start_offset + i)
                         
                         time.sleep(settings.REQUEST_DELAY)
-=======
-            def search_batch(start_offset: int, batch_number: int) -> Optional[Tuple[Dict, int]]:
-                """Search a batch of players."""
-                if search_complete.is_set():
-                    return None
-                
-                try:
-                    current_page = (start_offset // settings.BATCH_SIZE) + 1
-                    update_progress(f"Searching page {current_page}...")
-                    
-                    response = self.search_rankings(start_offset)
-                    if response.get('res') != 'OK':
-                        if 'rate' in str(response.get('error', '')).lower():
-                            time.sleep(settings.RATE_LIMIT_DELAY)
->>>>>>> e31c4518
                         return None
                         
                     except Exception as e:
@@ -248,7 +269,6 @@
                         for i in range(total_batches)
                     }
                     
-<<<<<<< HEAD
                     # Process completed futures
                     for future in as_completed(future_to_batch):
                         result = future.result()
@@ -256,30 +276,22 @@
                             found_player, found_offset = result
                             search_complete.set()
                             break
-=======
-                    # Add to cache
-                    self.player_cache.add_players(players, start_offset)
-                    
-                    # Check this batch
-                    for i, player in enumerate(players):
-                        if search_complete.is_set():
-                            return None
-                        if player.get('name', '').lower() == username.lower():
-                            return (player, start_offset + i)
-                    
-                    time.sleep(settings.REQUEST_DELAY)
-                    return None
-                    
-                except Exception as e:
-                    logger.error("Batch search failed", 
-                               batch=batch_number, 
-                               error=str(e))
-                    return None
->>>>>>> e31c4518
-            
-            if not found_player:
-                update_progress("Player not found in rankings", username)
-                return None, 0
+            
+            if found_player:
+                rank = found_offset + 1
+                update_progress(f"Found player at rank {rank}")
+                
+                # Get player replays and calculate stats
+                update_progress("Fetching player replays...")
+                replays = self.get_player_replays(username)
+                if replays and replays.get('res') == 'OK':
+                    replay_results = replays.get('results', {}).get('results', [])
+                    stats = ReplayStats()
+                    replay_stats = stats.calculate_stats(replay_results, username)
+                    if replay_stats:
+                        found_player['replay_stats'] = replay_stats
+                
+                return found_player, found_offset
             
             # Initialize replay loading state
             if 'gameinfo' not in found_player:
@@ -292,7 +304,6 @@
             update_progress("Fetching replay data...", username)
             replays = self.get_all_player_replays(username, lambda msg, username: update_progress(msg, username))
             
-<<<<<<< HEAD
             if replays:
                 update_progress("Calculating statistics...", username)
                 # Calculate replay statistics
@@ -307,23 +318,6 @@
                         'win_rate': stats['win_rate'],
                         'replays_loaded': True  # Mark replays as loaded
                     })
-=======
-            if found_player:
-                rank = found_offset + 1
-                update_progress(f"Found player at rank {rank}")
-                
-                # Get player replays and calculate stats
-                update_progress("Fetching player replays...")
-                replays = self.get_player_replays(username)
-                if replays and replays.get('res') == 'OK':
-                    replay_results = replays.get('results', {}).get('results', [])
-                    stats = ReplayStats()
-                    replay_stats = stats.calculate_stats(replay_results, username)
-                    if replay_stats:
-                        found_player['replay_stats'] = replay_stats
-                
-                return found_player, found_offset
->>>>>>> e31c4518
             
             update_progress("Search complete", username)
             return found_player, found_offset
@@ -371,35 +365,22 @@
         except Exception as e:
             logger.error("rankings_fetch_error", offset=offset, limit=limit, error=str(e))
             return []
-<<<<<<< HEAD
-    
-    def get_player_replays(self, username: str, offset: int = 0, limit: int = 15) -> Dict:
-=======
 
     def get_player_replays(self, username: str, offset: int = 0, limit: int = 100) -> Dict:
->>>>>>> e31c4518
         """Get player replay information."""
         data = {
             "req": "searchquarks",
             "username": username,
             "offset": offset,
             "limit": limit,
-<<<<<<< HEAD
-            "channel": settings.GAME_CHANNEL  # Use the correct channel ID for replay search
-=======
             "gameid": settings.GAME_ID  # Use game ID instead of channel name
->>>>>>> e31c4518
         }
         
         logger.info("Fetching player replays", 
                    username=username,
                    offset=offset,
                    limit=limit,
-<<<<<<< HEAD
-                   channel=settings.GAME_CHANNEL)
-=======
                    gameid=settings.GAME_ID)
->>>>>>> e31c4518
         
         response = self._make_request("POST", "", data=data)
         
@@ -411,35 +392,18 @@
                        has_results=bool(results))
         
         return response
-<<<<<<< HEAD
-    
-    def get_all_player_replays(self, username: str, progress_callback=None) -> List[Dict]:
-=======
 
     def get_all_player_replays(self, username: str, max_replays: int = None, progress_callback=None) -> List[Dict]:
->>>>>>> e31c4518
         """Get all available replays for a player with parallel processing."""
         from concurrent.futures import ThreadPoolExecutor, as_completed
         import threading
         
-<<<<<<< HEAD
-        all_replays = []
-        search_complete = threading.Event()
-=======
         if max_replays is None:
             max_replays = settings.MAX_REPLAY_OFFSET
->>>>>>> e31c4518
         
         def update_progress(message: str, username: str) -> None:
             """Update progress with logging."""
             if progress_callback:
-<<<<<<< HEAD
-                progress_callback(message, username)
-            logger.info("Replay progress update", message=message, username=username)
-        
-        def fetch_batch(start_offset: int, batch_number: int) -> Optional[List[Dict]]:
-            """Fetch a batch of replays."""
-=======
                 progress_callback(message)
             logger.info("Replay fetch progress", 
                        username=username,
@@ -567,22 +531,10 @@
         search_complete = threading.Event()
         
         def fetch_batch(start_offset: int, batch_number: int) -> Optional[List[Dict]]:
->>>>>>> e31c4518
             if search_complete.is_set():
                 return None
                 
             try:
-<<<<<<< HEAD
-                update_progress(f"Fetching replay batch {batch_number + 1}...", username)
-                
-                response = self.get_player_replays(username, start_offset, settings.REPLAY_BATCH_SIZE)
-                
-                if response.get('res') != 'OK':
-                    logger.error("Failed to fetch replays", 
-                               username=username,
-                               batch=batch_number,
-                               error=response.get('error'))
-=======
                 response = self.get_player_replays(
                     username,
                     offset=start_offset,
@@ -590,63 +542,10 @@
                 )
                 
                 if response.get('res') != 'OK':
->>>>>>> e31c4518
                     if 'rate' in str(response.get('error', '')).lower():
                         time.sleep(settings.RATE_LIMIT_DELAY)
                     return None
                 
-<<<<<<< HEAD
-                replays = response.get('results', {}).get('results', [])
-                logger.info("Batch replay results", 
-                           username=username,
-                           batch=batch_number,
-                           total_replays=len(replays))
-                
-                if not replays:
-                    search_complete.set()
-                    return None
-                
-                # Filter replays for KOF 2002
-                kof_replays = [r for r in replays if r.get('channelname') == settings.GAME_CHANNEL]
-                logger.info("Filtered KOF replays", 
-                           username=username,
-                           batch=batch_number,
-                           total_kof_replays=len(kof_replays))
-                
-                time.sleep(settings.REQUEST_DELAY)
-                return kof_replays if kof_replays else None
-                
-            except Exception as e:
-                logger.error("Batch fetch failed", 
-                           batch=batch_number, 
-                           error=str(e))
-                return None
-        
-        # Calculate batches for parallel processing
-        max_workers = settings.MAX_REPLAY_WORKERS
-        total_batches = settings.MAX_REPLAY_REQUESTS
-        
-        update_progress(f"Starting parallel replay fetch with {max_workers} workers...", username)
-        
-        with ThreadPoolExecutor(max_workers=max_workers) as executor:
-            # Submit all batches
-            future_to_batch = {
-                executor.submit(fetch_batch, i * settings.REPLAY_BATCH_SIZE, i): i 
-                for i in range(total_batches)
-            }
-            
-            # Process completed futures
-            for future in as_completed(future_to_batch):
-                if search_complete.is_set():
-                    break
-                    
-                batch_replays = future.result()
-                if batch_replays:
-                    all_replays.extend(batch_replays)
-        
-        update_progress(f"Found {len(all_replays)} replays", username)
-        return all_replays
-=======
                 results = response.get('results', {}).get('results', [])
                 if not results:
                     search_complete.set()
@@ -815,5 +714,4 @@
             'wins': self.wins,
             'losses': self.losses,
             'win_rate': round(self.win_rate, 2)  # Store as percentage
-        }
->>>>>>> e31c4518
+        }