--- conflicted
+++ resolved
@@ -14,6 +14,48 @@
 
 logger = setup_logging()
 
+class LoadingSpinner(ctk.CTkFrame):
+    def __init__(self, *args, **kwargs):
+        super().__init__(*args, **kwargs)
+        self.angle = 0
+        self.is_spinning = False
+        
+        # Create canvas for spinner
+        self.canvas = ctk.CTkCanvas(self, width=30, height=30, 
+                                  bg=self._fg_color[1], highlightthickness=0)
+        self.canvas.pack(expand=True, fill="both")
+        
+        # Draw initial spinner
+        self._draw_spinner()
+    
+    def _draw_spinner(self):
+        """Draw the spinner at current angle."""
+        self.canvas.delete("spinner")
+        # Draw arc from current angle
+        self.canvas.create_arc(5, 5, 25, 25, 
+                             start=self.angle, 
+                             extent=300,
+                             tags="spinner", 
+                             width=2, 
+                             outline="#1f538d")
+    
+    def start(self):
+        """Start spinning animation."""
+        if not self.is_spinning:
+            self.is_spinning = True
+            self._spin()
+    
+    def stop(self):
+        """Stop spinning animation."""
+        self.is_spinning = False
+    
+    def _spin(self):
+        """Animate the spinner."""
+        if self.is_spinning:
+            self.angle = (self.angle + 10) % 360
+            self._draw_spinner()
+            self.after(50, self._spin)
+
 class StatusBar(ctk.CTkFrame):
     def __init__(self, *args, **kwargs):
         super().__init__(*args, **kwargs)
@@ -199,9 +241,13 @@
         )
         self.search_button.grid(row=0, column=3, padx=5, pady=5)
         
+        # Loading spinner
+        self.spinner = LoadingSpinner(header)
+        self.spinner.grid(row=0, column=4, padx=5, pady=5)
+
         # Add a separator
         separator = ctk.CTkFrame(header, width=2, height=32)
-        separator.grid(row=0, column=4, padx=10, pady=5)
+        separator.grid(row=0, column=5, padx=10, pady=5)
         
         # Ranking pages label
         ranking_label = ctk.CTkLabel(
@@ -209,7 +255,7 @@
             text="Ranking Pages:",
             font=("Helvetica", 12, "bold")
         )
-        ranking_label.grid(row=0, column=5, padx=(5, 0), pady=5)
+        ranking_label.grid(row=0, column=6, padx=(5, 0), pady=5)
         
         # Ranking pages entry
         self.ranking_pages_entry = ctk.CTkEntry(
@@ -218,7 +264,7 @@
             width=80,
             height=32
         )
-        self.ranking_pages_entry.grid(row=0, column=6, padx=5, pady=5)
+        self.ranking_pages_entry.grid(row=0, column=7, padx=5, pady=5)
         self.ranking_pages_entry.insert(0, "1")  # Default value
         
         # Get Rankings button
@@ -229,7 +275,7 @@
             width=100,
             height=32
         )
-        self.get_rankings_button.grid(row=0, column=7, padx=5, pady=5)
+        self.get_rankings_button.grid(row=0, column=8, padx=5, pady=5)
         
         # Clean Cache button
         self.clean_cache_button = ctk.CTkButton(
@@ -239,7 +285,7 @@
             width=100,
             height=32
         )
-        self.clean_cache_button.grid(row=0, column=8, padx=5, pady=5)
+        self.clean_cache_button.grid(row=0, column=9, padx=5, pady=5)
         
         # Add tooltips
         self._add_tooltip(self.search_entry, "Enter player name to search")
@@ -387,6 +433,9 @@
         self.search_button.configure(state="disabled")
         self.search_entry.configure(state="disabled")
         
+        # Start spinner
+        self.spinner.start()
+        
         # Clear previous results
         self.rankings_data = []
         
@@ -396,12 +445,8 @@
                 # Only fetch basic player info without replay stats
                 player, offset = self.api.search_player(
                     username,
-<<<<<<< HEAD
-                    lambda msg, player: self.after(0, self.update_progress, msg, player)
-=======
                     progress_callback=lambda msg: self.after(0, self.update_progress, msg),
                     load_replays=False  # Don't fetch replay stats immediately
->>>>>>> 9e1626db
                 )
                 
                 if player:
@@ -411,7 +456,7 @@
                     self.rankings_data = [player]
                     self.current_page = 0
                     self.after(0, self.display_rankings)
-                    self.after(0, lambda: self.update_progress("Found player", username))
+                    self.after(0, lambda: self.update_progress("Found player"))
                 
             except Exception as e:
                 logger.error("search_error", error=str(e))
@@ -431,6 +476,7 @@
         """Clean up after search completion."""
         self.search_button.configure(state="normal")
         self.search_entry.configure(state="normal")
+        self.spinner.stop()
         self._update_cache_info()
     
     def display_rankings(self):
@@ -520,6 +566,13 @@
                    page=self.current_page + 1, 
                    total_pages=total_pages)
     
+    def _determine_rank(self, position: int) -> int:
+        """
+        DEPRECATED: No longer used as rank is now taken directly from API response.
+        Previously used to determine rank based on player position.
+        """
+        return position
+    
     def prev_page(self):
         """Go to previous page."""
         if self.current_page > 0:
@@ -533,10 +586,8 @@
             self.current_page += 1
             self.display_rankings()
     
-    def update_progress(self, message: str, player_name: str = None):
+    def update_progress(self, message: str):
         """Update progress message and status bar."""
-        if player_name:
-            message = f"[{player_name}] {message}"
         self.status_bar.update_status(message)
     
     def show_error(self, message: str):
@@ -619,6 +670,7 @@
             # Disable controls during fetch
             self.get_rankings_button.configure(state="disabled")
             self.ranking_pages_entry.configure(state="disabled")
+            self.spinner.start()
             
             # Start fetching in a separate thread
             def fetch_task():
@@ -679,6 +731,7 @@
                     # Re-enable controls
                     self.after(0, lambda: self.get_rankings_button.configure(state="normal"))
                     self.after(0, lambda: self.ranking_pages_entry.configure(state="normal"))
+                    self.after(0, self.spinner.stop)
             
             thread = threading.Thread(target=fetch_task)
             thread.daemon = True
